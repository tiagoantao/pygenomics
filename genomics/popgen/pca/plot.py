--- conflicted
+++ resolved
@@ -73,13 +73,6 @@
                 continue
             x, y = zip(*comp_cluster[group])
             ax.plot(x, y, ".", color="#BBBBBB", label=group)
-<<<<<<< HEAD
-=======
-        if markers is None:
-            markers = {}
-            for cnt, group in enumerate(groups):
-                markers[group] = ["o", "+", ","][cnt // 7]
->>>>>>> e2d9dc42
         for group in groups:
             if group in gray:
                 continue
@@ -94,25 +87,16 @@
             else:
                 color = colors[group]
             x, y = zip(*comp_cluster[group])
-<<<<<<< HEAD
             ax.plot(x, y, marker=marker, color=color, label=group, ls=' ')
-=======
-            ax.plot(x, y, markers[group], label=group)
->>>>>>> e2d9dc42
         ax.legend(loc="right")
         xmin, xmax = ax.get_xlim()
         ax.set_xlim(xmin, xmax + 0.1 * (xmax - xmin))  # space for legend
     return fig, ax
 
 
-<<<<<<< HEAD
 def render_pca_eight(indivs, title=None,
                      weights=None, cluster=None, gray=[], tag_indivs=[],
                      markers=None, colors=None,
-=======
-def render_pca_eight(indivs, title=None, weights=None,
-                     cluster=None, gray=[], tag_indivs=[], markers=None,
->>>>>>> e2d9dc42
                      **kwargs):
     '''Plots eight components of PCA.
 
@@ -188,21 +172,12 @@
                     continue
                 x, y = zip(*comp_cluster[group])
                 ax.plot(x, y, ".", color="#BBBBBB", label=group)
-<<<<<<< HEAD
             for i, group in enumerate(groups):
-=======
-            if markers is None:
-                markers = {}
-                for cnt, group in enumerate(groups):
-                    markers[group] = ["o", "+", ","][cnt // 7]
-            for group in groups:
->>>>>>> e2d9dc42
                 if group in gray:
                     continue
                 if len(comp_cluster[i][group]) == 0:
                     continue
                 x, y = zip(*comp_cluster[i][group])
-<<<<<<< HEAD
                 if markers is None:
                     marker = '.'
                 else:
@@ -212,9 +187,6 @@
                 else:
                     color = colors[group]
                 ax.plot(x, y, marker=marker, color=color, label=group, ls=' ')
-=======
-                ax.plot(x, y, markers[group], label=group)
->>>>>>> e2d9dc42
     if cluster is not None:
         handles, labels = axs[-2].get_legend_handles_labels()
         axs[-1].legend(handles, labels, loc='center')
